/*
 *  IXWebSocket.h
 *  Author: Benjamin Sergeant
 *  Copyright (c) 2017-2018 Machine Zone, Inc. All rights reserved.
 *
 *  WebSocket RFC
 *  https://tools.ietf.org/html/rfc6455
 */

#pragma once

#include <string>
#include <thread>
#include <mutex>
#include <atomic>

#include "IXWebSocketTransport.h"
#include "IXWebSocketErrorInfo.h"
#include "IXWebSocketSendInfo.h"
#include "IXWebSocketPerMessageDeflateOptions.h"
#include "IXWebSocketHttpHeaders.h"
#include "IXWebSocketCloseConstants.h"
#include "IXProgressCallback.h"

namespace ix
{
    // https://developer.mozilla.org/en-US/docs/Web/API/WebSocket#Ready_state_constants
    enum class ReadyState
    {
        Connecting     = 0,
        Open           = 1,
        Closing        = 2,
        Closed         = 3
    };

    enum class WebSocketMessageType
    {
        Message        = 0,
        Open           = 1,
        Close          = 2,
        Error          = 3,
        Ping           = 4,
        Pong           = 5,
        Fragment       = 6
    };

    struct WebSocketOpenInfo
    {
        std::string uri;
        WebSocketHttpHeaders headers;

        WebSocketOpenInfo(const std::string& u = std::string(),
                          const WebSocketHttpHeaders& h = WebSocketHttpHeaders())
            : uri(u)
            , headers(h)
        {
            ;
        }
    };

    struct WebSocketCloseInfo
    {
        uint16_t code;
        std::string reason;
        bool remote;

        WebSocketCloseInfo(uint16_t c = 0,
                           const std::string& r = std::string(),
                           bool rem = false)
            : code(c)
            , reason(r)
            , remote(rem)
        {
            ;
        }
    };

    using OnMessageCallback = std::function<void(WebSocketMessageType,
                                                 const std::string&,
                                                 size_t wireSize,
                                                 const WebSocketErrorInfo&,
                                                 const WebSocketOpenInfo&,
                                                 const WebSocketCloseInfo&)>;

    using OnTrafficTrackerCallback = std::function<void(size_t size, bool incoming)>;

    class WebSocket
    {
    public:
        WebSocket();
        ~WebSocket();

        void setUrl(const std::string& url);
        void setPerMessageDeflateOptions(const WebSocketPerMessageDeflateOptions& perMessageDeflateOptions);
        void setHeartBeatPeriod(int heartBeatPeriodSecs);
        void setPingInterval(int pingIntervalSecs); // alias of setHeartBeatPeriod
        void setPingTimeout(int pingTimeoutSecs);
        void enablePong();
        void disablePong();

        // Run asynchronously, by calling start and stop.
        void start();

        // stop is synchronous
        void stop(uint16_t code = WebSocketCloseConstants::kNormalClosureCode,
                  const std::string& reason = WebSocketCloseConstants::kNormalClosureMessage);

        // Run in blocking mode, by connecting first manually, and then calling run.
        WebSocketInitResult connect(int timeoutSecs);
        void run();

        // send binary data
        WebSocketSendInfo send(const std::string& data,
                               const OnProgressCallback& onProgressCallback = nullptr);
        WebSocketSendInfo sendText(const std::string& text,
                                   const OnProgressCallback& onProgressCallback = nullptr);
        WebSocketSendInfo ping(const std::string& text);
<<<<<<< HEAD

        void close(uint16_t code = 1000,
                   const std::string& reason = "Normal closure");
=======
>>>>>>> 773cbb49

        void close(uint16_t code = 1000,
                   const std::string& reason = "Normal closure");

        // Set callback to receive websocket messages.
        // Be aware: your callback will be executed from websocket's internal thread!
        // To receive message events in your thread, look at WebSocketMessageQueue class
        void setOnMessageCallback(const OnMessageCallback& callback);

        static void setTrafficTrackerCallback(const OnTrafficTrackerCallback& callback);
        static void resetTrafficTrackerCallback();

        ReadyState getReadyState() const;
        static std::string readyStateToString(ReadyState readyState);

        const std::string& getUrl() const;
        const WebSocketPerMessageDeflateOptions& getPerMessageDeflateOptions() const;
        int getHeartBeatPeriod() const;
        int getPingInterval() const;
        int getPingTimeout() const;
        size_t bufferedAmount() const;

        void enableAutomaticReconnection();
        void disableAutomaticReconnection();
        bool isAutomaticReconnectionEnabled() const;

    private:

        WebSocketSendInfo sendMessage(const std::string& text,
                                      SendMessageKind sendMessageKind,
                                      const OnProgressCallback& callback = nullptr);

        bool isConnected() const;
        bool isClosing() const;
        void checkConnection(bool firstConnectionAttempt);
        static void invokeTrafficTrackerCallback(size_t size, bool incoming);

        // Server
        WebSocketInitResult connectToSocket(int fd, int timeoutSecs);

        WebSocketTransport _ws;

        std::string _url;
        WebSocketPerMessageDeflateOptions _perMessageDeflateOptions;
        mutable std::mutex _configMutex; // protect all config variables access

        OnMessageCallback _onMessageCallback;
        static OnTrafficTrackerCallback _onTrafficTrackerCallback;

        std::atomic<bool> _stop;
        std::atomic<bool> _automaticReconnection;
        std::thread _thread;
        std::mutex _writeMutex;

        std::atomic<int> _handshakeTimeoutSecs;
        static const int kDefaultHandShakeTimeoutSecs;

        // enable or disable PONG frame response to received PING frame
        bool _enablePong;
        static const bool kDefaultEnablePong;

        // Optional ping and ping timeout
        int _pingIntervalSecs;
        int _pingTimeoutSecs;
        static const int kDefaultPingIntervalSecs;
        static const int kDefaultPingTimeoutSecs;

        friend class WebSocketServer;
    };
}<|MERGE_RESOLUTION|>--- conflicted
+++ resolved
@@ -115,12 +115,6 @@
         WebSocketSendInfo sendText(const std::string& text,
                                    const OnProgressCallback& onProgressCallback = nullptr);
         WebSocketSendInfo ping(const std::string& text);
-<<<<<<< HEAD
-
-        void close(uint16_t code = 1000,
-                   const std::string& reason = "Normal closure");
-=======
->>>>>>> 773cbb49
 
         void close(uint16_t code = 1000,
                    const std::string& reason = "Normal closure");
