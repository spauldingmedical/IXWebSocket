--- conflicted
+++ resolved
@@ -74,7 +74,6 @@
             return false;
         }
 
-<<<<<<< HEAD
         if (broadcast)
         {
             int broadcast = 1;
@@ -85,14 +84,13 @@
                          reinterpret_cast<const char*>(&broadcast),
                          sizeof broadcast);
         }
-=======
+
 #ifdef _WIN32
         unsigned long nonblocking = 1;
         ioctlsocket(_sockfd, FIONBIO, &nonblocking);
 #else
         fcntl(_sockfd, F_SETFL, O_NONBLOCK); // make socket non blocking
 #endif
->>>>>>> b5804c20
 
         memset(&_server, 0, sizeof(_server));
         _server.sin_family = AF_INET;
