--- conflicted
+++ resolved
@@ -80,13 +80,13 @@
         WebSocketHttpHeaders extraHeaders;
         std::string body;
         std::string multipartBoundary;
-<<<<<<< HEAD
-        int connectTimeout;
-        int transferTimeout;
+        int connectTimeout = 60;
+        int transferTimeout = 1800;
         bool followRedirects = false;
-        int maxRedirects;
+        int maxRedirects = 5;
         bool verbose = false;
         bool compress = false;
+        bool compressRequest = false;
         Logger logger = nullptr;
         OnProgressCallback onProgressCallback = nullptr;
     };
@@ -98,17 +98,6 @@
         }
         std::istream* stream;
         size_t bufferSize = 4096;
-=======
-        int connectTimeout = 60;
-        int transferTimeout = 1800;
-        bool followRedirects = true;
-        int maxRedirects = 5;
-        bool verbose = false;
-        bool compress = true;
-        bool compressRequest = false;
-        Logger logger;
-        OnProgressCallback onProgressCallback;
->>>>>>> b5804c20
     };
 
     using HttpRequestArgsPtr = std::shared_ptr<HttpRequestArgs>;
