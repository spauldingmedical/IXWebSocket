/*
 *  IXWebSocketVersion.h
 *  Author: Benjamin Sergeant
 *  Copyright (c) 2019 Machine Zone, Inc. All rights reserved.
 */

#pragma once

<<<<<<< HEAD
#define IX_WEBSOCKET_VERSION "9.6.6"
=======
#define IX_WEBSOCKET_VERSION "9.6.8"
>>>>>>> 766e3377
<|MERGE_RESOLUTION|>--- conflicted
+++ resolved
@@ -6,8 +6,4 @@
 
 #pragma once
 
-<<<<<<< HEAD
-#define IX_WEBSOCKET_VERSION "9.6.6"
-=======
-#define IX_WEBSOCKET_VERSION "9.6.8"
->>>>>>> 766e3377
+#define IX_WEBSOCKET_VERSION "9.6.8"