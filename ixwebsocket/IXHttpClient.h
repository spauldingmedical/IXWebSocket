--- conflicted
+++ resolved
@@ -63,7 +63,14 @@
                                 HttpRequestArgsPtr args,
                                 int redirects = 0);
 
-<<<<<<< HEAD
+        HttpResponsePtr request(const std::string& url,
+                                const std::string& verb,
+                                const HttpParameters& httpParameters,
+                                const HttpFormDataParameters& httpFormDataParameters,
+                                HttpRequestArgsPtr args);
+
+        void setForceBody(bool value);
+
 		HttpResponsePtr request(const std::string& url,
 								const std::string& verb,
 								std::istream* body,
@@ -72,15 +79,6 @@
 								int redirects = 0);
 
         void cancel();
-=======
-        HttpResponsePtr request(const std::string& url,
-                                const std::string& verb,
-                                const HttpParameters& httpParameters,
-                                const HttpFormDataParameters& httpFormDataParameters,
-                                HttpRequestArgsPtr args);
-
-        void setForceBody(bool value);
->>>>>>> b5804c20
 
         // Async API
         HttpRequestArgsPtr createRequest(const std::string& url = std::string(),
@@ -115,9 +113,6 @@
     private:
         void log(const std::string& msg, HttpRequestArgsPtr args);
 
-<<<<<<< HEAD
-        bool gzipInflate(const std::string& in, std::string& out);
-
 		struct RequestData
         {
             std::string protocol, host, path, query;
@@ -134,7 +129,7 @@
             std::string errorMsg;
             std::stringstream ss;
 
-			std::function<HttpResponsePtr()> redirect;
+			std::function<HttpResponsePtr(std::string)> redirect;
         };
         HttpResponsePtr pre_request(RequestData& data,
                          const std::string& url,
@@ -147,8 +142,7 @@
                                      HttpRequestArgsPtr args,
                                      int redirects = 0);
 
-=======
->>>>>>> b5804c20
+
         // Async API background thread runner
         void run();
         // Async API
@@ -165,12 +159,10 @@
                                      // might be called recursively to follow HTTP redirections
 
         SocketTLSOptions _tlsOptions;
-<<<<<<< HEAD
+
+        bool _forceBody;
+
         CancellationRequest _isCancellationRequested;
         std::atomic<bool> _requestInitCancellation;
-=======
-
-        bool _forceBody;
->>>>>>> b5804c20
     };
 } // namespace ix