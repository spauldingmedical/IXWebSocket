/*
 *  IXWebSocket.cpp
 *  Author: Benjamin Sergeant
 *  Copyright (c) 2017-2018 Machine Zone, Inc. All rights reserved.
 */

#include "IXWebSocket.h"
#include "IXSetThreadName.h"
#include "IXWebSocketHandshake.h"

#include <cmath>
#include <cassert>

namespace
{
    uint64_t calculateRetryWaitMilliseconds(uint32_t retry_count)
    {
        uint64_t wait_time;

        if (retry_count <= 6)
        {
            // max wait_time is 6400 ms (2 ^ 6 = 64)
            wait_time = ((uint64_t)std::pow(2, retry_count) * 100L);
        }
        else
        {
            wait_time = 10 * 1000; // 10 sec
        }

        return wait_time;
    }
}

namespace ix
{
    OnTrafficTrackerCallback WebSocket::_onTrafficTrackerCallback = nullptr;
    const int WebSocket::kDefaultHandShakeTimeoutSecs(60);
    const int WebSocket::kDefaultPingIntervalSecs(-1);
    const int WebSocket::kDefaultPingTimeoutSecs(-1);
    const bool WebSocket::kDefaultEnablePong(true);

    WebSocket::WebSocket() :
        _onMessageCallback(OnMessageCallback()),
        _stop(false),
        _automaticReconnection(true),
        _handshakeTimeoutSecs(kDefaultHandShakeTimeoutSecs),
        _enablePong(kDefaultEnablePong),
        _pingIntervalSecs(kDefaultPingIntervalSecs),
        _pingTimeoutSecs(kDefaultPingTimeoutSecs)
    {
        _ws.setOnCloseCallback(
            [this](uint16_t code, const std::string& reason, size_t wireSize, bool remote)
            {
                _onMessageCallback(WebSocket_MessageType_Close, "", wireSize,
                                   WebSocketErrorInfo(), WebSocketOpenInfo(),
                                   WebSocketCloseInfo(code, reason, remote));
            }
        );
    }

    WebSocket::~WebSocket()
    {
        stop();
    }

    void WebSocket::setUrl(const std::string& url)
    {
        std::lock_guard<std::mutex> lock(_configMutex);
        _url = url;
    }

    const std::string& WebSocket::getUrl() const
    {
        std::lock_guard<std::mutex> lock(_configMutex);
        return _url;
    }

    void WebSocket::setPerMessageDeflateOptions(const WebSocketPerMessageDeflateOptions& perMessageDeflateOptions)
    {
        std::lock_guard<std::mutex> lock(_configMutex);
        _perMessageDeflateOptions = perMessageDeflateOptions;
    }

    const WebSocketPerMessageDeflateOptions& WebSocket::getPerMessageDeflateOptions() const
    {
        std::lock_guard<std::mutex> lock(_configMutex);
        return _perMessageDeflateOptions;
    }

    void WebSocket::setHeartBeatPeriod(int heartBeatPeriodSecs)
    {
        std::lock_guard<std::mutex> lock(_configMutex);
        _pingIntervalSecs = heartBeatPeriodSecs;
    }

    int WebSocket::getHeartBeatPeriod() const
    {
        std::lock_guard<std::mutex> lock(_configMutex);
        return _pingIntervalSecs;
    }

    void WebSocket::setPingInterval(int pingIntervalSecs)
    {
        std::lock_guard<std::mutex> lock(_configMutex);
        _pingIntervalSecs = pingIntervalSecs;
    }

    int WebSocket::getPingInterval() const
    {
        std::lock_guard<std::mutex> lock(_configMutex);
        return _pingIntervalSecs;
    }

    void WebSocket::setPingTimeout(int pingTimeoutSecs)
    {
        std::lock_guard<std::mutex> lock(_configMutex);
        _pingTimeoutSecs = pingTimeoutSecs;
    }

    int WebSocket::getPingTimeout() const
    {
        std::lock_guard<std::mutex> lock(_configMutex);
        return _pingTimeoutSecs;
    }

    void WebSocket::enablePong()
    {
        std::lock_guard<std::mutex> lock(_configMutex);
        _enablePong = true;
    }

    void WebSocket::disablePong()
    {
        std::lock_guard<std::mutex> lock(_configMutex);
        _enablePong = false;
    }

    void WebSocket::start()
    {
        if (_thread.joinable()) return; // we've already been started

        _thread = std::thread(&WebSocket::run, this);
    }

    void WebSocket::stop()
    {
        bool automaticReconnection = _automaticReconnection;

        // This value needs to be forced when shutting down, it is restored later
        _automaticReconnection = false;

        close();

        if (!_thread.joinable())
        {
            _automaticReconnection = automaticReconnection;
            return;
        }

        _stop = true;
        _thread.join();
        _stop = false;

        _automaticReconnection = automaticReconnection;
    }

    WebSocketInitResult WebSocket::connect(int timeoutSecs)
    {
        {
            std::lock_guard<std::mutex> lock(_configMutex);
            _ws.configure(_perMessageDeflateOptions,
                          _enablePong,
                          _pingIntervalSecs,
                          _pingTimeoutSecs);
        }

        WebSocketInitResult status = _ws.connectToUrl(_url, timeoutSecs);
        if (!status.success)
        {
            return status;
        }

        _onMessageCallback(WebSocket_MessageType_Open, "", 0,
                           WebSocketErrorInfo(),
                           WebSocketOpenInfo(status.uri, status.headers),
                           WebSocketCloseInfo());
        return status;
    }

    WebSocketInitResult WebSocket::connectToSocket(int fd, int timeoutSecs)
    {
        {
            std::lock_guard<std::mutex> lock(_configMutex);
            _ws.configure(_perMessageDeflateOptions,
                          _enablePong,
                          _pingIntervalSecs,
                          _pingTimeoutSecs);
        }

        WebSocketInitResult status = _ws.connectToSocket(fd, timeoutSecs);
        if (!status.success)
        {
            return status;
        }

        _onMessageCallback(WebSocket_MessageType_Open, "", 0,
                           WebSocketErrorInfo(),
                           WebSocketOpenInfo(status.uri, status.headers),
                           WebSocketCloseInfo());
        return status;
    }

    bool WebSocket::isConnected() const
    {
        return getReadyState() == WebSocket_ReadyState_Open;
    }

    bool WebSocket::isClosing() const
    {
        return getReadyState() == WebSocket_ReadyState_Closing;
    }

    bool WebSocket::isConnectedOrClosing() const
<<<<<<< HEAD
=======
    {
        return isConnected() || isClosing();
    }

    void WebSocket::close()
>>>>>>> ff81f5b4
    {
        return isConnected() || isClosing();
    }

    void WebSocket::close(uint16_t code,
                          const std::string& reason)
    {
        _ws.close(code, reason);
    }

    void WebSocket::reconnectPerpetuallyIfDisconnected()
    {
        uint32_t retries = 0;
        WebSocketErrorInfo connectErr;
        ix::WebSocketInitResult status;
        using millis = std::chrono::duration<double, std::milli>;
        millis duration;

        // Try to connect only once when we don't have automaticReconnection setup
        if (!isConnectedOrClosing() && !_stop && !_automaticReconnection)
        {
            status = connect(_handshakeTimeoutSecs);

            if (!status.success)
            {
                duration = millis(calculateRetryWaitMilliseconds(retries++));

                connectErr.retries = retries;
                connectErr.wait_time = duration.count();
                connectErr.reason = status.errorStr;
                connectErr.http_status = status.http_status;
                _onMessageCallback(WebSocket_MessageType_Error, "", 0,
                                   connectErr, WebSocketOpenInfo(),
                                   WebSocketCloseInfo());
            }
        }
        else
        {
            // Otherwise try to reconnect perpertually
            while (true)
            {
                if (isConnectedOrClosing() || _stop || !_automaticReconnection)
                {
                    break;
                }

                status = connect(_handshakeTimeoutSecs);

                if (!status.success)
                {
                    duration = millis(calculateRetryWaitMilliseconds(retries++));

                    connectErr.retries = retries;
                    connectErr.wait_time = duration.count();
                    connectErr.reason = status.errorStr;
                    connectErr.http_status = status.http_status;
                    _onMessageCallback(WebSocket_MessageType_Error, "", 0,
                                       connectErr, WebSocketOpenInfo(),
                                       WebSocketCloseInfo());

                    // Only sleep if we aren't in the middle of stopping
                    if (!_stop)
                    {
                        std::this_thread::sleep_for(duration);
                    }
                }
            }
        }
    }

    void WebSocket::run()
    {
        setThreadName(getUrl());

        while (true)
        {
            if (_stop && !isClosing()) return;

            // 1. Make sure we are always connected
            reconnectPerpetuallyIfDisconnected();

            // 2. Poll to see if there's any new data available
            WebSocketTransport::PollPostTreatment pollPostTreatment = _ws.poll();

            // 3. Dispatch the incoming messages
            _ws.dispatch(
                pollPostTreatment,
                [this](const std::string& msg,
                       size_t wireSize,
                       bool decompressionError,
                       WebSocketTransport::MessageKind messageKind)
                {
                    WebSocketMessageType webSocketMessageType;
                    switch (messageKind)
                    {
                        case WebSocketTransport::MSG:
                        {
                            webSocketMessageType = WebSocket_MessageType_Message;
                        } break;

                        case WebSocketTransport::PING:
                        {
                            webSocketMessageType = WebSocket_MessageType_Ping;
                        } break;

                        case WebSocketTransport::PONG:
                        {
                            webSocketMessageType = WebSocket_MessageType_Pong;
                        } break;

                        case WebSocketTransport::FRAGMENT:
                        {
                            webSocketMessageType = WebSocket_MessageType_Fragment;
                        } break;
                    }

                    WebSocketErrorInfo webSocketErrorInfo;
                    webSocketErrorInfo.decompressionError = decompressionError;

                    _onMessageCallback(webSocketMessageType, msg, wireSize,
                                       webSocketErrorInfo, WebSocketOpenInfo(),
                                       WebSocketCloseInfo());

                    WebSocket::invokeTrafficTrackerCallback(msg.size(), true);
                });

            // If we aren't trying to reconnect automatically, exit if we aren't connected
            if (!isConnectedOrClosing() && !_automaticReconnection) return;
        }
    }

    void WebSocket::setOnMessageCallback(const OnMessageCallback& callback)
    {
        _onMessageCallback = callback;
    }

    void WebSocket::setTrafficTrackerCallback(const OnTrafficTrackerCallback& callback)
    {
        _onTrafficTrackerCallback = callback;
    }

    void WebSocket::resetTrafficTrackerCallback()
    {
        setTrafficTrackerCallback(nullptr);
    }

    void WebSocket::invokeTrafficTrackerCallback(size_t size, bool incoming)
    {
        if (_onTrafficTrackerCallback)
        {
            _onTrafficTrackerCallback(size, incoming);
        }
    }

    WebSocketSendInfo WebSocket::send(const std::string& text,
                                      const OnProgressCallback& onProgressCallback)
    {
        return sendMessage(text, SendMessageKind::Binary, onProgressCallback);
    }

    WebSocketSendInfo WebSocket::sendText(const std::string& text,
                                          const OnProgressCallback& onProgressCallback)
    {
        return sendMessage(text, SendMessageKind::Text, onProgressCallback);
    }

    WebSocketSendInfo WebSocket::ping(const std::string& text)
    {
        // Standard limit ping message size
        constexpr size_t pingMaxPayloadSize = 125;
        if (text.size() > pingMaxPayloadSize) return WebSocketSendInfo(false);

        return sendMessage(text, SendMessageKind::Ping);
    }

    WebSocketSendInfo WebSocket::sendMessage(const std::string& text,
                                             SendMessageKind sendMessageKind,
                                             const OnProgressCallback& onProgressCallback)
    {
        if (!isConnected()) return WebSocketSendInfo(false);

        //
        // It is OK to read and write on the same socket in 2 different threads.
        // https://stackoverflow.com/questions/1981372/are-parallel-calls-to-send-recv-on-the-same-socket-valid
        //
        // This makes it so that messages are sent right away, and we dont need
        // a timeout while we poll to keep wake ups to a minimum (which helps
        // with battery life), and use the system select call to notify us when
        // incoming messages are arriving / there's data to be received.
        //
        std::lock_guard<std::mutex> lock(_writeMutex);
        WebSocketSendInfo webSocketSendInfo;

        switch (sendMessageKind)
        {
            case SendMessageKind::Text:
            {
                webSocketSendInfo = _ws.sendText(text, onProgressCallback);
            } break;

            case SendMessageKind::Binary:
            {
                webSocketSendInfo = _ws.sendBinary(text, onProgressCallback);
            } break;

            case SendMessageKind::Ping:
            {
                webSocketSendInfo = _ws.sendPing(text);
            } break;
        }

        WebSocket::invokeTrafficTrackerCallback(webSocketSendInfo.wireSize, false);

        return webSocketSendInfo;
    }

    ReadyState WebSocket::getReadyState() const
    {
        switch (_ws.getReadyState())
        {
            case ix::WebSocketTransport::OPEN: return WebSocket_ReadyState_Open;
            case ix::WebSocketTransport::CONNECTING: return WebSocket_ReadyState_Connecting;
            case ix::WebSocketTransport::CLOSING: return WebSocket_ReadyState_Closing;
            case ix::WebSocketTransport::CLOSED: return WebSocket_ReadyState_Closed;
            default: return WebSocket_ReadyState_Closed;
        }
    }

    std::string WebSocket::readyStateToString(ReadyState readyState)
    {
        switch (readyState)
        {
            case WebSocket_ReadyState_Open: return "OPEN";
            case WebSocket_ReadyState_Connecting: return "CONNECTING";
            case WebSocket_ReadyState_Closing: return "CLOSING";
            case WebSocket_ReadyState_Closed: return "CLOSED";
            default: return "CLOSED";
        }
    }

    void WebSocket::enableAutomaticReconnection()
    {
        _automaticReconnection = true;
    }

    void WebSocket::disableAutomaticReconnection()
    {
        _automaticReconnection = false;
    }

    size_t WebSocket::bufferedAmount() const
    {
        return _ws.bufferedAmount();
    }
}<|MERGE_RESOLUTION|>--- conflicted
+++ resolved
@@ -221,14 +221,7 @@
     }
 
     bool WebSocket::isConnectedOrClosing() const
-<<<<<<< HEAD
-=======
-    {
-        return isConnected() || isClosing();
-    }
-
-    void WebSocket::close()
->>>>>>> ff81f5b4
+
     {
         return isConnected() || isClosing();
     }
