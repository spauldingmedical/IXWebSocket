--- conflicted
+++ resolved
@@ -346,12 +346,7 @@
             // 4. In blocking mode, getting out of this function is triggered by
             //    an explicit disconnection from the callback, or by the remote end
             //    closing the connection, ie isConnected() == false.
-<<<<<<< HEAD
             if (!isConnected() && !_automaticReconnection) return;
-=======
-            //    closing the connection, ie isConnectedOrClosing() == false.
-            if (!_backgroundThreadRunning && !isConnected() && !_automaticReconnection) return;
->>>>>>> 1d39a9c9
         }
     }
 
