--- conflicted
+++ resolved
@@ -306,17 +306,9 @@
                     // to after dispatch (other close code/reason could be read from the buffer)
                     if (_rxbuf.size() > 0) 
                     {
-<<<<<<< HEAD
                         _treatAbnormalCloseAfterDispatch = true;
 
                         setReadyState(CLOSING);
-=======
-                        std::lock_guard<std::mutex> lock(_closeDataMutex);
-                        _closeCode = kAbnormalCloseCode;
-                        _closeReason = kAbnormalCloseMessage;
-                        _closeWireSize = 0;
-                        _closeRemote = true;
->>>>>>> 8ff1339b
                     }
                     // no received data pending processing, so we can close directly
                     else
@@ -568,12 +560,7 @@
                 
                 bool remote = true;
 
-<<<<<<< HEAD
-                //std::cout << this << " CLOSE FROM REMOTE" << code << " / " << reason << std::endl;
                 internalClose(code, reason, _rxbuf.size(), remote);
-=======
-                close(code, reason, _rxbuf.size(), remote);
->>>>>>> 8ff1339b
             }
             else
             {
