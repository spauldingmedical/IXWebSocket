--- conflicted
+++ resolved
@@ -36,10 +36,7 @@
   IXWebSocketServerTest.cpp
   IXWebSocketTestConnectionDisconnection.cpp
   IXUrlParserTest.cpp
-<<<<<<< HEAD
-=======
   IXWebSocketMessageQTest.cpp
->>>>>>> f7133105
   IXWebSocketServerTest.cpp
 )
 
