--- conflicted
+++ resolved
@@ -12,21 +12,10 @@
 
 run:
 	docker run --cap-add sys_ptrace -it broadcast_server:latest bash
-<<<<<<< HEAD
-
-# this is helpful to remove trailing whitespaces
-trail:
-	sh third_party/remove_trailing_whitespaces.sh
 
 # this is helpful to remove trailing whitespaces
 trail:
 	sh third_party/remote_trailing_whitespaces.sh
-=======
-
-# this is helpful to remove trailing whitespaces
-trail:
-	sh third_party/remove_trailing_whitespaces.sh
->>>>>>> e881b825
 
 build:
 	(cd examples/satori_publisher ; mkdir -p build ; cd build ; cmake .. ; make)
